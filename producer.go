--- conflicted
+++ resolved
@@ -19,11 +19,7 @@
 	FlushMsgCount     int                    // The number of messages needed to trigger a flush.
 	FlushFrequency    time.Duration          // If this amount of time elapses without a flush, one will be queued.
 	FlushByteCount    int                    // If this many bytes of messages are accumulated, a flush will be triggered.
-<<<<<<< HEAD
-	AckSuccesses      bool                   // If enabled, successfully delivered messages will also be returned on the Errors channel, with a nil Err field
-=======
 	AckSuccesses      bool                   // If enabled, successfully delivered messages will be returned on the Successes channel.
->>>>>>> eb42926d
 	MaxMessageBytes   int                    // The maximum permitted size of a message (defaults to 1000000)
 	ChannelBufferSize int                    // The size of the buffers of the channels between the different goroutines. Defaults to 0 (unbuffered).
 }
@@ -88,13 +84,8 @@
 	client *Client
 	config ProducerConfig
 
-<<<<<<< HEAD
-	errors         chan *ProduceError
-	input, retries chan *MessageToSend
-=======
 	errors                    chan *ProduceError
 	input, successes, retries chan *MessageToSend
->>>>>>> eb42926d
 
 	brokers    map[*Broker]*brokerWorker
 	brokerLock sync.Mutex
@@ -117,14 +108,6 @@
 	}
 
 	p := &Producer{
-<<<<<<< HEAD
-		client:  client,
-		config:  *config,
-		errors:  make(chan *ProduceError),
-		input:   make(chan *MessageToSend),
-		retries: make(chan *MessageToSend),
-		brokers: make(map[*Broker]*brokerWorker),
-=======
 		client:    client,
 		config:    *config,
 		errors:    make(chan *ProduceError),
@@ -132,7 +115,6 @@
 		successes: make(chan *MessageToSend),
 		retries:   make(chan *MessageToSend),
 		brokers:   make(map[*Broker]*brokerWorker),
->>>>>>> eb42926d
 	}
 
 	// launch our singleton dispatchers
@@ -184,7 +166,6 @@
 		size += m.Value.Length()
 	}
 	return size
-<<<<<<< HEAD
 }
 
 // ProduceError is the type of error generated when the producer fails to deliver a message.
@@ -204,36 +185,12 @@
 	return fmt.Sprintf("kafka: Failed to deliver %d messages.", len(pe))
 }
 
-// Errors is the output channel back to the user. You MUST read from this channel or the Producer will deadlock.
-=======
-}
-
-// ProduceError is the type of error generated when the producer fails to deliver a message.
-// It contains the original MessageToSend as well as the actual error value. If the AckSuccesses configuration
-// value is set to true then every message sent generates a ProduceError, but successes will have a nil Err field.
-type ProduceError struct {
-	Msg *MessageToSend
-	Err error
-}
-
-// ProduceErrors is a type that wraps a batch of "ProduceError"s and implements the Error interface.
-// It can be returned from the Producer's Close method to avoid the need to manually drain the Errors channel
-// when closing a producer.
-type ProduceErrors []*ProduceError
-
-func (pe ProduceErrors) Error() string {
-	return fmt.Sprintf("kafka: Failed to deliver %d messages.", len(pe))
-}
-
 // Errors is the error output channel back to the user. You MUST read from this channel or the Producer will deadlock.
->>>>>>> eb42926d
 // It is suggested that you send messages and read errors together in a single select statement.
 func (p *Producer) Errors() <-chan *ProduceError {
 	return p.errors
 }
 
-<<<<<<< HEAD
-=======
 // Successes is the success output channel back to the user when AckSuccesses is configured.
 // If AckSuccesses is true, you MUST read from this channel or the Producer will deadlock.
 // It is suggested that you send and read messages together in a single select statement.
@@ -241,7 +198,6 @@
 	return p.successes
 }
 
->>>>>>> eb42926d
 // Input is the input channel for the user to write messages to that they wish to send.
 func (p *Producer) Input() chan<- *MessageToSend {
 	return p.input
@@ -260,12 +216,9 @@
 	for event := range p.errors {
 		errors = append(errors, event)
 	}
-<<<<<<< HEAD
-=======
 
 	close(p.successes)
 
->>>>>>> eb42926d
 	if len(errors) > 0 {
 		return errors
 	}
@@ -389,22 +342,14 @@
 			if output == nil {
 				err := p.client.RefreshTopicMetadata(topic)
 				if err != nil {
-<<<<<<< HEAD
-					p.returnMessages(backlog, err)
-=======
 					p.returnErrors(backlog, err)
->>>>>>> eb42926d
 					backlog = nil
 					continue
 				}
 
 				leader, err = p.client.Leader(topic, partition)
 				if err != nil {
-<<<<<<< HEAD
-					p.returnMessages(backlog, err)
-=======
 					p.returnErrors(backlog, err)
->>>>>>> eb42926d
 					backlog = nil
 					continue
 				}
@@ -459,17 +404,10 @@
 	var buffer []*MessageToSend
 	var doFlush chan []*MessageToSend
 	var bytesAccumulated int
-<<<<<<< HEAD
 
 	flusher := make(chan []*MessageToSend)
 	go withRecover(func() { p.flusher(broker, flusher) })
 
-=======
-
-	flusher := make(chan []*MessageToSend)
-	go withRecover(func() { p.flusher(broker, flusher) })
-
->>>>>>> eb42926d
 	for {
 		select {
 		case msg := <-input:
@@ -505,17 +443,10 @@
 shutdown:
 	if ticker != nil {
 		ticker.Stop()
-<<<<<<< HEAD
 	}
 	if len(buffer) > 0 {
 		flusher <- buffer
 	}
-=======
-	}
-	if len(buffer) > 0 {
-		flusher <- buffer
-	}
->>>>>>> eb42926d
 	close(flusher)
 }
 
@@ -556,24 +487,14 @@
 		if request == nil {
 			continue
 		}
-<<<<<<< HEAD
 
 		response, err := broker.Produce(p.client.id, request)
 
-=======
-
-		response, err := broker.Produce(p.client.id, request)
-
->>>>>>> eb42926d
 		switch err {
 		case nil:
 			break
 		case EncodingError:
-<<<<<<< HEAD
-			p.returnMessages(batch, err)
-=======
 			p.returnErrors(batch, err)
->>>>>>> eb42926d
 			continue
 		default:
 			p.client.disconnectBroker(broker)
@@ -585,11 +506,7 @@
 		if response == nil {
 			// this only happens when RequiredAcks is NoResponse, so we have to assume success
 			if p.config.AckSuccesses {
-<<<<<<< HEAD
-				p.returnMessages(batch, nil)
-=======
 				p.returnSuccesses(batch)
->>>>>>> eb42926d
 			}
 			continue
 		}
@@ -601,11 +518,7 @@
 
 				block := response.GetBlock(topic, partition)
 				if block == nil {
-<<<<<<< HEAD
-					p.returnMessages(msgs, IncompleteResponse)
-=======
 					p.returnErrors(msgs, IncompleteResponse)
->>>>>>> eb42926d
 					continue
 				}
 
@@ -616,11 +529,7 @@
 						for i := range msgs {
 							msgs[i].offset = block.Offset + int64(i)
 						}
-<<<<<<< HEAD
-						p.returnMessages(msgs, nil)
-=======
 						p.returnSuccesses(msgs)
->>>>>>> eb42926d
 					}
 				case UnknownTopicOrPartition, NotLeaderForPartition, LeaderNotAvailable:
 					if currentRetries[topic] == nil {
@@ -629,11 +538,7 @@
 					currentRetries[topic][partition] = block.Err
 					p.retryMessages(msgs, block.Err)
 				default:
-<<<<<<< HEAD
-					p.returnMessages(msgs, block.Err)
-=======
 					p.returnErrors(msgs, block.Err)
->>>>>>> eb42926d
 				}
 			}
 		}
@@ -750,7 +655,6 @@
 					setSize = 0
 				}
 				setSize += msg.byteSize()
-<<<<<<< HEAD
 
 				setToSend.addMessage(&Message{Codec: CompressionNone, Key: keyBytes, Value: valBytes})
 				empty = false
@@ -767,41 +671,14 @@
 				req.AddMessage(topic, partition, &Message{Codec: p.config.Compression, Key: nil, Value: valBytes})
 			}
 		}
-=======
-
-				setToSend.addMessage(&Message{Codec: CompressionNone, Key: keyBytes, Value: valBytes})
-				empty = false
-			}
-
-			if p.config.Compression == CompressionNone {
-				req.AddSet(topic, partition, setToSend)
-			} else {
-				valBytes, err := encode(setToSend)
-				if err != nil {
-					Logger.Println(err) // if this happens, it's basically our fault.
-					panic(err)
-				}
-				req.AddMessage(topic, partition, &Message{Codec: p.config.Compression, Key: nil, Value: valBytes})
-			}
-		}
 	}
 
 	if empty {
 		return nil
->>>>>>> eb42926d
 	}
 	return req
 }
 
-<<<<<<< HEAD
-	if empty {
-		return nil
-	}
-	return req
-}
-
-func (p *Producer) returnMessages(batch []*MessageToSend, err error) {
-=======
 func (p *Producer) returnErrors(batch []*MessageToSend, err error) {
 	for _, msg := range batch {
 		if msg == nil {
@@ -812,16 +689,11 @@
 }
 
 func (p *Producer) returnSuccesses(batch []*MessageToSend) {
->>>>>>> eb42926d
 	for _, msg := range batch {
 		if msg == nil {
 			continue
 		}
-<<<<<<< HEAD
-		p.errors <- &ProduceError{Msg: msg, Err: err}
-=======
 		p.successes <- msg
->>>>>>> eb42926d
 	}
 }
 
@@ -840,7 +712,6 @@
 	}
 	Logger.Println("Messages requeued")
 }
-<<<<<<< HEAD
 
 type brokerWorker struct {
 	input chan *MessageToSend
@@ -851,18 +722,6 @@
 	p.brokerLock.Lock()
 	defer p.brokerLock.Unlock()
 
-=======
-
-type brokerWorker struct {
-	input chan *MessageToSend
-	refs  int
-}
-
-func (p *Producer) getBrokerWorker(broker *Broker) chan *MessageToSend {
-	p.brokerLock.Lock()
-	defer p.brokerLock.Unlock()
-
->>>>>>> eb42926d
 	worker := p.brokers[broker]
 
 	if worker == nil {

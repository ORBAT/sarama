--- conflicted
+++ resolved
@@ -32,8 +32,6 @@
 	}
 
 	client, err := NewClient("client_id", []string{broker1.Addr()}, nil)
-<<<<<<< HEAD
-=======
 	if err != nil {
 		t.Fatal(err)
 	}
@@ -68,97 +66,61 @@
 	broker2.Returns(response2)
 
 	client, err := NewClient("client_id", []string{broker1.Addr()}, nil)
->>>>>>> c16f399c
-	if err != nil {
-		t.Fatal(err)
-	}
-
-<<<<<<< HEAD
-	producer, err := NewSimpleProducer(client, "my_topic", nil)
-=======
+	if err != nil {
+		t.Fatal(err)
+	}
+
 	config := NewProducerConfig()
 	config.FlushMsgCount = 10
 	config.AckSuccesses = true
 	producer, err := NewProducer(client, config)
->>>>>>> c16f399c
-	if err != nil {
-		t.Fatal(err)
-	}
-	defer producer.Close()
-
-	for i := 0; i < 10; i++ {
-<<<<<<< HEAD
-		err = producer.SendMessage(nil, StringEncoder(TestMessage))
-		if err != nil {
-=======
-		producer.Input() <- &MessageToSend{Topic: "my_topic", Key: nil, Value: StringEncoder(TestMessage)}
-	}
-	for i := 0; i < 10; i++ {
-		msg := <-producer.Errors()
-		if msg.Err != nil {
->>>>>>> c16f399c
-			t.Error(err)
-		}
-	}
-}
-
-<<<<<<< HEAD
-func TestProducer(t *testing.T) {
-=======
+	if err != nil {
+		t.Fatal(err)
+	}
+	defer producer.Close()
+
+	for i := 0; i < 10; i++ {
+		producer.Input() <- &MessageToSend{Topic: "my_topic", Key: nil, Value: StringEncoder(TestMessage)}
+	}
+	for i := 0; i < 10; i++ {
+		msg := <-producer.Errors()
+		if msg.Err != nil {
+			t.Error(err)
+		}
+	}
+}
+
 func TestProducerMultipleFlushes(t *testing.T) {
->>>>>>> c16f399c
-	broker1 := NewMockBroker(t, 1)
-	broker2 := NewMockBroker(t, 2)
-	defer broker1.Close()
-	defer broker2.Close()
-<<<<<<< HEAD
-
-	response1 := new(MetadataResponse)
-	response1.AddBroker(broker2.Addr(), broker2.BrokerID())
-	response1.AddTopicPartition("my_topic", 0, 2)
-	broker1.Returns(response1)
-
-	response2 := new(ProduceResponse)
-	response2.AddTopicPartition("my_topic", 0, NoError)
-	broker2.Returns(response2)
-
-=======
-
-	response1 := new(MetadataResponse)
-	response1.AddBroker(broker2.Addr(), broker2.BrokerID())
-	response1.AddTopicPartition("my_topic", 0, broker2.BrokerID())
-	broker1.Returns(response1)
-
-	response2 := new(ProduceResponse)
-	response2.AddTopicPartition("my_topic", 0, NoError)
-	broker2.Returns(response2)
-	broker2.Returns(response2)
-	broker2.Returns(response2)
-
->>>>>>> c16f399c
-	client, err := NewClient("client_id", []string{broker1.Addr()}, nil)
-	if err != nil {
-		t.Fatal(err)
-	}
-
-	config := NewProducerConfig()
-<<<<<<< HEAD
-	config.FlushMsgCount = 10
-=======
+	broker1 := NewMockBroker(t, 1)
+	broker2 := NewMockBroker(t, 2)
+	defer broker1.Close()
+	defer broker2.Close()
+
+	response1 := new(MetadataResponse)
+	response1.AddBroker(broker2.Addr(), broker2.BrokerID())
+	response1.AddTopicPartition("my_topic", 0, broker2.BrokerID())
+	broker1.Returns(response1)
+
+	response2 := new(ProduceResponse)
+	response2.AddTopicPartition("my_topic", 0, NoError)
+	broker2.Returns(response2)
+	broker2.Returns(response2)
+	broker2.Returns(response2)
+
+	client, err := NewClient("client_id", []string{broker1.Addr()}, nil)
+	if err != nil {
+		t.Fatal(err)
+	}
+
+	config := NewProducerConfig()
 	config.FlushMsgCount = 5
->>>>>>> c16f399c
-	config.AckSuccesses = true
-	producer, err := NewProducer(client, config)
-	if err != nil {
-		t.Fatal(err)
-	}
-	defer producer.Close()
-
-<<<<<<< HEAD
-	for i := 0; i < 10; i++ {
-		producer.Input() <- &MessageToSend{Topic: "my_topic", Key: nil, Value: StringEncoder(TestMessage)}
-	}
-=======
+	config.AckSuccesses = true
+	producer, err := NewProducer(client, config)
+	if err != nil {
+		t.Fatal(err)
+	}
+	defer producer.Close()
+
 	for flush := 0; flush < 3; flush++ {
 		for i := 0; i < 5; i++ {
 			producer.Input() <- &MessageToSend{Topic: "my_topic", Key: nil, Value: StringEncoder(TestMessage)}
@@ -213,31 +175,12 @@
 	for i := 0; i < 10; i++ {
 		producer.Input() <- &MessageToSend{Topic: "my_topic", Key: nil, Value: StringEncoder(TestMessage)}
 	}
->>>>>>> c16f399c
-	for i := 0; i < 10; i++ {
-		msg := <-producer.Errors()
-		if msg.Err != nil {
-			t.Error(err)
-		}
-	}
-<<<<<<< HEAD
-}
-
-func TestProducerMultipleFlushes(t *testing.T) {
-	t.Skip("TODO")
-}
-
-func TestProducerMultipleBrokers(t *testing.T) {
-	t.Skip("TODO")
-}
-
-// Here we test that when two messages are sent in the same buffered request,
-// and more messages are enqueued while the request is pending, everything
-// happens correctly; that is, the first messages are retried before the next
-// batch is allowed to submit.
-func TestProducerFailureRetry(t *testing.T) {
-	t.Skip("TODO")
-=======
+	for i := 0; i < 10; i++ {
+		msg := <-producer.Errors()
+		if msg.Err != nil {
+			t.Error(err)
+		}
+	}
 }
 
 func TestProducerFailureRetry(t *testing.T) {
@@ -299,7 +242,6 @@
 			t.Error(err)
 		}
 	}
->>>>>>> c16f399c
 }
 
 func ExampleProducer() {

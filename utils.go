--- conflicted
+++ resolved
@@ -1,22 +1,18 @@
 package sarama
 
 import (
-<<<<<<< HEAD
 	"errors"
 	"fmt"
 	"io"
 	"io/ioutil"
 	"log"
 	"math/rand"
+	"sort"
 	"strconv"
 	"strings"
 	"time"
 
 	"github.com/bradfitz/iter"
-=======
-	"io"
-	"sort"
->>>>>>> b099e041
 )
 
 // make []int32 sortable so we can sort partition numbers
